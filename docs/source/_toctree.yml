- sections: 
  - local: index
    title: TRL
  - local: quickstart
    title: Quickstart
  - local: installation
    title: Installation
  - local: customization
    title: Customize your training
  - local: logging
    title: Understanding logs
  title: Get started
- sections:
  - local: models
    title: Model Classes
  - local: trainer
    title: Trainer Classes
  - local: reward_trainer
    title: Training your own reward model
  - local: sft_trainer
    title: Supervised fine-tuning
  - local: extras
    title: Extras - Better model output without reinforcement learning
  title: API
- sections: 
  - local: sentiment_tuning
    title: Sentiment Tuning
  - local: lora_tuning_peft
    title: Peft support - Low rank adaption of 8 bit models
  - local: summarization_reward_tuning
    title: Summarization Reward Tuning
  - local: detoxifying_a_lm
    title: Detoxifying a Language Model
  - local: using_llama_models
    title: Using LLaMA with TRL
<<<<<<< HEAD
  - local: learning_tools
    title: Learning to Use Tools
=======
  - local: multi_adapter_rl
    title: Multi Adapter RL (MARL) - a single base model for everything
>>>>>>> 0fe603ec
  title: Examples<|MERGE_RESOLUTION|>--- conflicted
+++ resolved
@@ -33,11 +33,8 @@
     title: Detoxifying a Language Model
   - local: using_llama_models
     title: Using LLaMA with TRL
-<<<<<<< HEAD
   - local: learning_tools
     title: Learning to Use Tools
-=======
   - local: multi_adapter_rl
     title: Multi Adapter RL (MARL) - a single base model for everything
->>>>>>> 0fe603ec
   title: Examples